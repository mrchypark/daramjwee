// Package daramjwee contains the core implementation of the Cache interface.
package daramjwee

import (
	"context"
	"errors"
	"io"
	"sync/atomic"
	"time"

	"github.com/go-kit/log"
	"github.com/go-kit/log/level"
	"github.com/mrchypark/daramjwee/internal/worker"
)

// DaramjweeCache is a concrete implementation of the Cache interface.
type DaramjweeCache struct {
	HotStore         Store
	ColdStore        Store // Optional
	Logger           log.Logger
	Worker           *worker.Manager
	BufferPool       BufferPool
	DefaultTimeout   time.Duration
	ShutdownTimeout  time.Duration
	PositiveFreshFor time.Duration
	NegativeFreshFor time.Duration
	isClosed         atomic.Bool
}

var _ Cache = (*DaramjweeCache)(nil)

// Get retrieves data based on the requested caching strategy.
// It first checks the hot cache, then the cold cache, and finally fetches from the origin.
func (c *DaramjweeCache) Get(ctx context.Context, key string, fetcher Fetcher) (io.ReadCloser, error) {
	if c.isClosed.Load() {
		return nil, ErrCacheClosed
	}
	ctx, cancel := c.newCtxWithTimeout(ctx)
	defer cancel()

	// 1. Check Hot Cache
	hotStream, hotMeta, err := c.getStreamFromStore(ctx, c.HotStore, key)
	if err == nil {
		return c.handleHotHit(ctx, key, fetcher, hotStream, hotMeta)
	}
	if !errors.Is(err, ErrNotFound) {
		level.Error(c.Logger).Log("msg", "hot store get failed", "key", key, "err", err)
	}

	// 2. Check Cold Cache
	coldStream, coldMeta, err := c.getStreamFromStore(ctx, c.ColdStore, key)
	if err == nil {
		return c.handleColdHit(ctx, key, coldStream, coldMeta)
	}
	if !errors.Is(err, ErrNotFound) {
		level.Error(c.Logger).Log("msg", "cold store get failed", "key", key, "err", err)
	}

	// 3. Fetch from Origin
	return c.handleMiss(ctx, key, fetcher)
}

// Set returns a WriteCloser to directly write data to the cache.
// The data is written to the hot store.
func (c *DaramjweeCache) Set(ctx context.Context, key string, metadata *Metadata) (io.WriteCloser, error) {
	if c.isClosed.Load() {
		return nil, ErrCacheClosed
	}
	if c.HotStore == nil {
		return nil, &ConfigError{"hotStore is not configured"}
	}
	ctx, cancel := c.newCtxWithTimeout(ctx)

	if metadata == nil {
		metadata = &Metadata{}
	}
	metadata.CachedAt = time.Now()

	wc, err := c.setStreamToStore(ctx, c.HotStore, key, metadata)
	if err != nil {
		cancel()
		return nil, err
	}
	return newCancelWriteCloser(wc, cancel), nil
}

// Delete sequentially deletes an object from all cache tiers to prevent deadlocks.
// It attempts to delete from the hot store first, then the cold store.
func (c *DaramjweeCache) Delete(ctx context.Context, key string) error {
	if c.isClosed.Load() {
		return ErrCacheClosed
	}
	ctx, cancel := c.newCtxWithTimeout(ctx)
	defer cancel()

	var firstErr error

	// 1. Always delete from Hot Store first.
	if c.HotStore != nil {
		if err := c.deleteFromStore(ctx, c.HotStore, key); err != nil && !errors.Is(err, ErrNotFound) {
			level.Error(c.Logger).Log("msg", "failed to delete from hot store", "key", key, "err", err)
			if firstErr == nil {
				firstErr = err
			}
		}
	}

	// 2. Then delete from Cold Store.
	if err := c.deleteFromStore(ctx, c.ColdStore, key); err != nil && !errors.Is(err, ErrNotFound) {
		level.Error(c.Logger).Log("msg", "failed to delete from cold store", "key", key, "err", err)
		if firstErr == nil {
			firstErr = err
		}
	}

	return firstErr
}

// ScheduleRefresh submits a background cache refresh job to the worker.
func (c *DaramjweeCache) ScheduleRefresh(ctx context.Context, key string, fetcher Fetcher) error {
	if c.isClosed.Load() {
		return ErrCacheClosed
	}

	if c.Worker == nil {
		return errors.New("worker is not configured, cannot schedule refresh")
	}

	job := func(jobCtx context.Context) {
		level.Info(c.Logger).Log("msg", "starting background refresh", "key", key)

		var oldMetadata *Metadata
		if meta, err := c.statFromStore(jobCtx, c.HotStore, key); err == nil && meta != nil {
			oldMetadata = meta
		}

		result, err := fetcher.Fetch(jobCtx, oldMetadata)
		if err != nil {
			if errors.Is(err, ErrCacheableNotFound) {
				level.Debug(c.Logger).Log("msg", "re-caching as negative entry during background refresh", "key", key)
				c.handleNegativeCache(jobCtx, key)
			} else if errors.Is(err, ErrNotModified) {
				level.Debug(c.Logger).Log("msg", "background refresh: object not modified", "key", key)
			} else {
				level.Error(c.Logger).Log("msg", "background fetch failed", "key", key, "err", err)
			}
			return
		}
		defer result.Body.Close()

		if result.Metadata == nil {
			result.Metadata = &Metadata{}
		}
		result.Metadata.CachedAt = time.Now()

		writer, err := c.setStreamToStore(jobCtx, c.HotStore, key, result.Metadata)
		if err != nil {
			level.Error(c.Logger).Log("msg", "failed to get cache writer for refresh", "key", key, "err", err)
			return
		}

		var copyErr error
		if c.BufferPool != nil {
			_, copyErr = c.BufferPool.CopyBuffer(writer, result.Body)
		} else {
			// Fallback to standard io.Copy if buffer pool is not available
			_, copyErr = io.Copy(writer, result.Body)
		}
		closeErr := writer.Close()

		if copyErr != nil || closeErr != nil {
			level.Error(c.Logger).Log("msg", "failed background set", "key", key, "copyErr", copyErr, "closeErr", closeErr)
		} else {
			level.Info(c.Logger).Log("msg", "background set successful", "key", key)
		}
	}

	c.Worker.Submit(job)
	return nil
}

// Close safely shuts down the worker.
func (c *DaramjweeCache) Close() {
	if c.isClosed.Swap(true) {
		// Already closed, do nothing (prevent duplicate calls)
		return
	}

	if c.Worker != nil {
		level.Info(c.Logger).Log("msg", "shutting down daramjwee cache")
		if err := c.Worker.Shutdown(c.ShutdownTimeout); err != nil {
			level.Error(c.Logger).Log("msg", "graceful shutdown failed", "err", err)
		} else {
			level.Info(c.Logger).Log("msg", "daramjwee cache shutdown complete")
		}
	}
}

// handleHotHit processes the logic when an object is found in the hot cache.
func (c *DaramjweeCache) handleHotHit(ctx context.Context, key string, fetcher Fetcher, hotStream io.ReadCloser, meta *Metadata) (io.ReadCloser, error) {
	level.Debug(c.Logger).Log("msg", "hot cache hit", "key", key)

	var isStale bool
	// Calculate expiration using metadata and FreshFor duration
	if meta.IsNegative {
		freshnessLifetime := c.NegativeFreshFor
		if freshnessLifetime == 0 || (freshnessLifetime > 0 && time.Now().After(meta.CachedAt.Add(freshnessLifetime))) {
			isStale = true
		}
	} else {
		freshnessLifetime := c.PositiveFreshFor
		if freshnessLifetime == 0 || (freshnessLifetime > 0 && time.Now().After(meta.CachedAt.Add(freshnessLifetime))) {
			isStale = true
		}
	}

	hotStreamCloser := newCloserWithCallback(hotStream, func() {})

	if isStale {
		level.Debug(c.Logger).Log("msg", "hot cache is stale, scheduling refresh", "key", key)
		hotStreamCloser = newCloserWithCallback(hotStream, func() { c.ScheduleRefresh(context.Background(), key, fetcher) })
	}

	if meta.IsNegative {
		hotStreamCloser.Close()
		return nil, ErrNotFound
	}

	return hotStreamCloser, nil
}

// handleColdHit processes the logic when an object is found in the cold cache.
func (c *DaramjweeCache) handleColdHit(ctx context.Context, key string, coldStream io.ReadCloser, coldMeta *Metadata) (io.ReadCloser, error) {
	level.Debug(c.Logger).Log("msg", "cold cache hit, promoting to hot", "key", key)

	// Create a copy of the metadata to promote to the hot cache.
	// This prevents data races if multiple goroutines handle Cold Hit concurrently
	// by not modifying the original coldMeta object directly.
	metaToPromote := &Metadata{}
	if coldMeta != nil {
		// Copy values from existing metadata.
		*metaToPromote = *coldMeta
	}
	// Only update the CachedAt field of the copy to the current time.
	metaToPromote.CachedAt = time.Now()

	// Write-then-read approach: First save to hot cache completely
	writer, err := c.setStreamToStore(ctx, c.HotStore, key, metaToPromote)
	if err != nil {
		level.Error(c.Logger).Log("msg", "failed to get hot store writer for promotion", "key", key, "err", err)
		return coldStream, nil // Return original cold stream if promotion fails
	}

	// Copy the entire stream from cold to hot cache
	_, copyErr := io.Copy(writer, coldStream)
	closeErr := writer.Close()
	coldStream.Close()

	if copyErr != nil || closeErr != nil {
		level.Error(c.Logger).Log("msg", "failed to promote to hot cache", "key", key, "copyErr", copyErr, "closeErr", closeErr)
		// Since we already closed coldStream, we need to read from cold again
		coldStream, _, err := c.getStreamFromStore(ctx, c.ColdStore, key)
		if err != nil {
			level.Error(c.Logger).Log("msg", "failed to re-read from cold cache after promotion failure", "key", key, "err", err)
			return nil, err
		}
		return coldStream, nil
	}

	// Now read from hot cache and return to user
	hotStream, _, err := c.getStreamFromStore(ctx, c.HotStore, key)
	if err != nil {
		level.Error(c.Logger).Log("msg", "failed to read from hot cache after promotion", "key", key, "err", err)
		// Fallback to reading from cold cache again
		coldStream, _, fallbackErr := c.getStreamFromStore(ctx, c.ColdStore, key)
		if fallbackErr != nil {
			level.Error(c.Logger).Log("msg", "failed to fallback to cold cache", "key", key, "err", fallbackErr)
			return nil, err
		}
		return coldStream, nil
	}

	return hotStream, nil
}

// handleMiss processes the logic when an object is not found in either hot or cold cache.
func (c *DaramjweeCache) handleMiss(ctx context.Context, key string, fetcher Fetcher) (io.ReadCloser, error) {
	level.Debug(c.Logger).Log("msg", "full cache miss, fetching from origin", "key", key)

	var oldMetadata *Metadata
	if meta, err := c.statFromStore(ctx, c.HotStore, key); err == nil {
		oldMetadata = meta
	}

	result, err := fetcher.Fetch(ctx, oldMetadata)
	if err != nil {
		if errors.Is(err, ErrCacheableNotFound) {
			return c.handleNegativeCache(ctx, key)
		}
		if errors.Is(err, ErrNotModified) {
			level.Debug(c.Logger).Log("msg", "object not modified, serving from hot cache again", "key", key)
			stream, meta, err := c.getStreamFromStore(ctx, c.HotStore, key)
			if err != nil {
				level.Warn(c.Logger).Log("msg", "failed to refetch from hot cache after 304", "key", key, "err", err)
				return nil, ErrNotFound
			}
			if meta.IsNegative {
				stream.Close()
				return nil, ErrNotFound
			}
			return stream, nil
		}
		return nil, err
	}

	if result.Metadata == nil {
		result.Metadata = &Metadata{}
	}
	result.Metadata.CachedAt = time.Now()

	// Write-then-read approach: First save to hot cache completely
	writer, err := c.setStreamToStore(ctx, c.HotStore, key, result.Metadata)
	if err != nil {
		level.Error(c.Logger).Log("msg", "failed to get cache writer", "key", key, "err", err)
		return result.Body, nil // Return original stream if cache write fails
	}

	// Copy the entire stream to hot cache
	_, copyErr := io.Copy(writer, result.Body)
	closeErr := writer.Close()
	result.Body.Close()

	if copyErr != nil || closeErr != nil {
		level.Error(c.Logger).Log("msg", "failed to write to hot cache", "key", key, "copyErr", copyErr, "closeErr", closeErr)
		// Since we already closed result.Body, we need to fetch again or return error
		return nil, errors.New("cache write failed and original stream consumed")
	}

	// Schedule background copy to cold store
	c.scheduleSetToStore(context.Background(), c.ColdStore, key)

	// Now read from hot cache and return to user
	hotStream, _, err := c.getStreamFromStore(ctx, c.HotStore, key)
	if err != nil {
		level.Error(c.Logger).Log("msg", "failed to read from hot cache after write", "key", key, "err", err)
		return nil, err
	}

	return hotStream, nil
}

// handleNegativeCache processes the logic for storing a negative cache entry.
func (c *DaramjweeCache) handleNegativeCache(ctx context.Context, key string) (io.ReadCloser, error) {
	level.Debug(c.Logger).Log("msg", "caching as negative entry", "key", key, "NegativeFreshFor", c.NegativeFreshFor)

	meta := &Metadata{
		IsNegative: true,
		CachedAt:   time.Now(),
	}

	writer, err := c.setStreamToStore(ctx, c.HotStore, key, meta)
	if err != nil {
		level.Warn(c.Logger).Log("msg", "failed to get writer for negative cache entry", "key", key, "err", err)
	} else {
		if closeErr := writer.Close(); closeErr != nil {
			level.Warn(c.Logger).Log("msg", "failed to close writer for negative cache entry", "key", key, "err", closeErr)
		}
	}
	return nil, ErrNotFound
}

// newCtxWithTimeout applies the default timeout to the context if no deadline is set.
func (c *DaramjweeCache) newCtxWithTimeout(ctx context.Context) (context.Context, context.CancelFunc) {
	if _, ok := ctx.Deadline(); ok {
		return ctx, func() {}
	}
	return context.WithTimeout(ctx, c.DefaultTimeout)
}

// getStreamFromStore is a wrapper that calls the Store interface's GetStream method.
func (c *DaramjweeCache) getStreamFromStore(ctx context.Context, store Store, key string) (io.ReadCloser, *Metadata, error) {
	return store.GetStream(ctx, key)
}

// setStreamToStore is a wrapper that calls the Store interface's SetWithWriter method.
func (c *DaramjweeCache) setStreamToStore(ctx context.Context, store Store, key string, metadata *Metadata) (io.WriteCloser, error) {
	return store.SetWithWriter(ctx, key, metadata)
}

// deleteFromStore is a wrapper that calls the Store interface's Delete method.
func (c *DaramjweeCache) deleteFromStore(ctx context.Context, store Store, key string) error {
	return store.Delete(ctx, key)
}

// statFromStore is a wrapper that calls the Store interface's Stat method.
func (c *DaramjweeCache) statFromStore(ctx context.Context, store Store, key string) (*Metadata, error) {
	return store.Stat(ctx, key)
}

// scheduleSetToStore schedules an asynchronous copy of the hot cache content to the cold cache.
func (c *DaramjweeCache) scheduleSetToStore(ctx context.Context, destStore Store, key string) {
	if c.Worker == nil {
		level.Warn(c.Logger).Log("msg", "worker is not configured, cannot schedule set", "key", key)
		return
	}

	job := func(jobCtx context.Context) {
		level.Info(c.Logger).Log("msg", "starting background set", "key", key, "dest", "cold")

		srcStream, meta, err := c.getStreamFromStore(jobCtx, c.HotStore, key)
		if err != nil {
			level.Error(c.Logger).Log("msg", "failed to get stream from hot store for background set", "key", key, "err", err)
			return
		}
		defer srcStream.Close()

		destWriter, err := c.setStreamToStore(jobCtx, destStore, key, meta)
		if err != nil {
			level.Error(c.Logger).Log("msg", "failed to get writer for dest store for background set", "key", key, "err", err)
			return
		}

		var copyErr error
		if c.BufferPool != nil {
			_, copyErr = c.BufferPool.CopyBuffer(destWriter, srcStream)
		} else {
			// Fallback to standard io.Copy if buffer pool is not available
			_, copyErr = io.Copy(destWriter, srcStream)
		}
		closeErr := destWriter.Close()

		if copyErr != nil || closeErr != nil {
			level.Error(c.Logger).Log("msg", "failed background set", "key", key, "copyErr", copyErr, "closeErr", closeErr)
		} else {
			level.Info(c.Logger).Log("msg", "background set successful", "key", key, "dest", "cold")
		}
	}

	c.Worker.Submit(job)
}

<<<<<<< HEAD
=======
// promoteAndTeeStream promotes a cold stream to hot while simultaneously returning it to the user.
func (c *DaramjweeCache) promoteAndTeeStream(ctx context.Context, key string, metadata *Metadata, coldStream io.ReadCloser) (io.ReadCloser, error) {
	hotWriter, err := c.setStreamToStore(ctx, c.HotStore, key, metadata)
	if err != nil {
		level.Error(c.Logger).Log("msg", "failed to get hot store writer for promotion", "key", key, "err", err)
		return coldStream, nil
	}

	var teeReader io.Reader
	if c.BufferPool != nil {
		teeReader = c.BufferPool.TeeReader(coldStream, hotWriter)
	} else {
		// Fallback to standard io.TeeReader if buffer pool is not available
		teeReader = io.TeeReader(coldStream, hotWriter)
	}
	return newMultiCloser(teeReader, coldStream, hotWriter), nil
}

// cacheAndTeeStream caches the origin stream in the hot cache while simultaneously returning it to the user.
func (c *DaramjweeCache) cacheAndTeeStream(ctx context.Context, key string, result *FetchResult) (io.ReadCloser, error) {
	if c.HotStore != nil && result.Metadata != nil {
		cacheWriter, err := c.setStreamToStore(ctx, c.HotStore, key, result.Metadata)
		if err != nil {
			level.Error(c.Logger).Log("msg", "failed to get cache writer", "key", key, "err", err)
			return result.Body, err
		}
		var teeReader io.Reader
		if c.BufferPool != nil {
			teeReader = c.BufferPool.TeeReader(result.Body, cacheWriter)
		} else {
			// Fallback to standard io.TeeReader if buffer pool is not available
			teeReader = io.TeeReader(result.Body, cacheWriter)
		}
		return newMultiCloser(teeReader, result.Body, cacheWriter), nil
	}
	return result.Body, nil
}

>>>>>>> 59016bf5
// multiCloser combines multiple io.Closer instances into one.
// NOTE: This is kept for backward compatibility and testing purposes.
type multiCloser struct {
	reader  io.Reader
	closers []io.Closer
}

func newMultiCloser(r io.Reader, closers ...io.Closer) io.ReadCloser {
	return &multiCloser{reader: r, closers: closers}
}
func (mc *multiCloser) Read(p []byte) (n int, err error) { return mc.reader.Read(p) }
func (mc *multiCloser) Close() error {
	var firstErr error
	for _, c := range mc.closers {
		if err := c.Close(); err != nil && firstErr == nil {
			firstErr = err
		}
	}
	return firstErr
}

// cancelWriteCloser cancels the context when the WriteCloser is closed.
type cancelWriteCloser struct {
	io.WriteCloser
	cancel context.CancelFunc
}

func newCancelWriteCloser(wc io.WriteCloser, cancel context.CancelFunc) io.WriteCloser {
	return &cancelWriteCloser{WriteCloser: wc, cancel: cancel}
}
func (cwc *cancelWriteCloser) Close() error {
	defer cwc.cancel()
	return cwc.WriteCloser.Close()
}

// closerWithCallback wraps an io.ReadCloser and executes a callback function upon Close.
type closerWithCallback struct {
	io.ReadCloser
	callback func()
}

// newCloserWithCallback creates a new ReadCloser that executes a callback function
// after the underlying ReadCloser is closed.
func newCloserWithCallback(rc io.ReadCloser, cb func()) io.ReadCloser {
	return &closerWithCallback{
		ReadCloser: rc,
		callback:   cb,
	}
}

// Close closes the underlying ReadCloser and then executes the callback function.
// It returns the error from the underlying ReadCloser's Close method.
func (c *closerWithCallback) Close() error {
	// Use defer to ensure the callback is executed even if the underlying Close fails.
	defer c.callback()
	return c.ReadCloser.Close()
}<|MERGE_RESOLUTION|>--- conflicted
+++ resolved
@@ -439,47 +439,6 @@
 	c.Worker.Submit(job)
 }
 
-<<<<<<< HEAD
-=======
-// promoteAndTeeStream promotes a cold stream to hot while simultaneously returning it to the user.
-func (c *DaramjweeCache) promoteAndTeeStream(ctx context.Context, key string, metadata *Metadata, coldStream io.ReadCloser) (io.ReadCloser, error) {
-	hotWriter, err := c.setStreamToStore(ctx, c.HotStore, key, metadata)
-	if err != nil {
-		level.Error(c.Logger).Log("msg", "failed to get hot store writer for promotion", "key", key, "err", err)
-		return coldStream, nil
-	}
-
-	var teeReader io.Reader
-	if c.BufferPool != nil {
-		teeReader = c.BufferPool.TeeReader(coldStream, hotWriter)
-	} else {
-		// Fallback to standard io.TeeReader if buffer pool is not available
-		teeReader = io.TeeReader(coldStream, hotWriter)
-	}
-	return newMultiCloser(teeReader, coldStream, hotWriter), nil
-}
-
-// cacheAndTeeStream caches the origin stream in the hot cache while simultaneously returning it to the user.
-func (c *DaramjweeCache) cacheAndTeeStream(ctx context.Context, key string, result *FetchResult) (io.ReadCloser, error) {
-	if c.HotStore != nil && result.Metadata != nil {
-		cacheWriter, err := c.setStreamToStore(ctx, c.HotStore, key, result.Metadata)
-		if err != nil {
-			level.Error(c.Logger).Log("msg", "failed to get cache writer", "key", key, "err", err)
-			return result.Body, err
-		}
-		var teeReader io.Reader
-		if c.BufferPool != nil {
-			teeReader = c.BufferPool.TeeReader(result.Body, cacheWriter)
-		} else {
-			// Fallback to standard io.TeeReader if buffer pool is not available
-			teeReader = io.TeeReader(result.Body, cacheWriter)
-		}
-		return newMultiCloser(teeReader, result.Body, cacheWriter), nil
-	}
-	return result.Body, nil
-}
-
->>>>>>> 59016bf5
 // multiCloser combines multiple io.Closer instances into one.
 // NOTE: This is kept for backward compatibility and testing purposes.
 type multiCloser struct {
